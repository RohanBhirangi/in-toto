--- conflicted
+++ resolved
@@ -224,19 +224,9 @@
     verify_command_alignment(command, expected_command)
 
 
-<<<<<<< HEAD
-  try:
-    log.doing("'%s' - load key '%s'" % (layout_path, layout_key))
-    # XXX LP: Change key load
-    layout_key_dict = toto.util.create_and_persist_or_load_key(layout_key)
-
-  except Exception, e:
-    log.error("in load key - %s" % e)
-=======
 def _verify_rules(rules, source_type, item_name, item_link, step_links):
   """Internal helper function to iterate over a list of Matchrules and
   verify them."""
->>>>>>> f5da01f4
 
   for rule_data in rules:
     rule = toto.models.matchrule.Matchrule.read(rule_data)
@@ -244,14 +234,6 @@
     rule.verify_rule(item_link, step_links)
 
 
-<<<<<<< HEAD
-    msg = "'%s' - verify signature" % layout_path
-    if layout.verify_signature(layout_key):
-      log.passing(msg)
-    else:
-      log.failing(msg)
-      retval = 1
-=======
 def verify_all_item_rules(items, source_links, target_links):
   """
   <Purpose>
@@ -259,7 +241,6 @@
     passed items (Steps or Inspections).
     Artificats in source links are usually matched with artifacts in
     target links according to the rules defined in the item.
->>>>>>> f5da01f4
 
   <Arguments>
     items:
